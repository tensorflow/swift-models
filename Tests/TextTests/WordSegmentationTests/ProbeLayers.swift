--- conflicted
+++ resolved
@@ -159,11 +159,7 @@
 
     print("Encoding")
     let encoderStates = model.encode(
-<<<<<<< HEAD
-      CharacterSequence(alphabet: alphabet, characters: [0, 1, 0, 1]))  // "abab"
-=======
-      CharacterSequence(alphabet: chrVocab, characters: [0, 1, 0, 1]), device: device)  // "abab"
->>>>>>> f2c878ee
+      CharacterSequence(alphabet: alphabet, characters: [0, 1, 0, 1]), device: device)  // "abab"
     let encoderStatesTensor = Tensor(stacking: encoderStates)
     print("Expected: \(Example1.expectedEncoding)")
     print("Actual: \(encoderStatesTensor)")
@@ -201,13 +197,8 @@
     print("OK!\n")
 
     print("Build Lattice")
-<<<<<<< HEAD
     let abab = CharacterSequence(alphabet: alphabet, characters: [0, 1, 0, 1])
-    let lattice = model.buildLattice(abab, maxLen: 5)
-=======
-    let abab = CharacterSequence(alphabet: chrVocab, characters: [0, 1, 0, 1])
     let lattice = model.buildLattice(abab, maxLen: 5, device: device)
->>>>>>> f2c878ee
     XCTAssert(lattice.isAlmostEqual(to: Example1.lattice, tolerance: 1e-5))
 
     print("Gradient")

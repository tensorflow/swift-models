// Copyright 2019 The TensorFlow Authors. All Rights Reserved.
//
// Licensed under the Apache License, Version 2.0 (the "License");
// you may not use this file except in compliance with the License.
// You may obtain a copy of the License at
//
//     http://www.apache.org/licenses/LICENSE-2.0
//
// Unless required by applicable law or agreed to in writing, software
// distributed under the License is distributed on an "AS IS" BASIS,
// WITHOUT WARRANTIES OR CONDITIONS OF ANY KIND, either express or implied.
// See the License for the specific language governing permissions and
// limitations under the License.

import XCTest

#if !os(macOS)
    public func allTests() -> [XCTestCaseEntry] {
        return [
            testCase(CIFAR10Tests.allTests),
            testCase(COCOVariantTests.allTests),
            testCase(COCODatasetTests.allTests),
            testCase(MNISTTests.allTests),
            testCase(ImagenetteTests.allTests),
            testCase(BostonHousingTests.allTests),
            testCase(TextUnsupervisedTests.allTests),
<<<<<<< HEAD
            testCase(OxfordIIITPetsTests.allTests),
=======
            testCase(MovieLensTests.allTests),
>>>>>>> 62f932d0
        ]
    }
#endif<|MERGE_RESOLUTION|>--- conflicted
+++ resolved
@@ -24,11 +24,8 @@
             testCase(ImagenetteTests.allTests),
             testCase(BostonHousingTests.allTests),
             testCase(TextUnsupervisedTests.allTests),
-<<<<<<< HEAD
             testCase(OxfordIIITPetsTests.allTests),
-=======
             testCase(MovieLensTests.allTests),
->>>>>>> 62f932d0
         ]
     }
 #endif
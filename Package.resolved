--- conflicted
+++ resolved
@@ -1,16 +1,6 @@
 {
   "object": {
     "pins": [
-      {
-        "package": "swift-argument-parser",
-        "repositoryURL": "https://github.com/apple/swift-argument-parser",
-        "state": {
-          "branch": null,
-<<<<<<< HEAD
-          "revision": "4b6133c3071d521489a80c38fb92d7983f19d438",
-          "version": "0.9.1"
-        }
-      },
       {
         "package": "Files",
         "repositoryURL": "https://github.com/JohnSundell/Files",
@@ -18,19 +8,6 @@
           "branch": null,
           "revision": "22fe84797d499ffca911ccd896b34efaf06a50b9",
           "version": "4.1.1"
-        }
-      },
-      {
-        "package": "Spectre",
-        "repositoryURL": "https://github.com/kylef/Spectre.git",
-        "state": {
-          "branch": null,
-          "revision": "f14ff47f45642aa5703900980b014c2e9394b6e5",
-          "version": "0.9.0"
-=======
-          "revision": "f6ac7b8118ff5d1bc0faee7f37bf6f8fd8f95602",
-          "version": "0.0.1"
->>>>>>> e11ab67b
         }
       },
       {

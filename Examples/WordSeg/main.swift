--- conflicted
+++ resolved
@@ -66,7 +66,7 @@
   order: order
 )
 
-let device = Device.defaultXLA
+let device = Device.defaultTFEager
 
 var model = SNLM(parameters: modelParameters)
 model.move(to: device)
@@ -80,17 +80,10 @@
   Context.local.learningPhase = .training
   var trainingLossSum: Float = 0
   var trainingBatchCount = 0
-<<<<<<< HEAD
   for phrase in dataset.trainingPhrases {
     let sentence = phrase.numericalizedText
-    let (loss, gradients) = valueWithGradient(at: model) { model -> Float in
-      let lattice = model.buildLattice(sentence, maxLen: maxLength)
-=======
-  for record in dataset.training {
-    let sentence = record.numericalizedText
     let (loss, gradients) = valueWithGradient(at: model) { model -> Tensor<Float> in
       let lattice = model.buildLattice(sentence, maxLen: maxLength, device: device)
->>>>>>> f2c878ee
       let score = lattice[sentence.count].semiringScore
       let expectedLength = exp(score.logr - score.logp)
       let loss = -1 * score.logp + lambd * expectedLength
@@ -138,15 +131,9 @@
   var validationBatchCount = 0
   var validationCharacterCount = 0
   var validationPlainText: String = ""
-<<<<<<< HEAD
   for phrase in dataset.validationPhrases {
     let sentence = phrase.numericalizedText
-    var lattice = model.buildLattice(sentence, maxLen: maxLength)
-=======
-  for record in validationDataset {
-    let sentence = record.numericalizedText
     var lattice = model.buildLattice(sentence, maxLen: maxLength, device: device)
->>>>>>> f2c878ee
     let score = lattice[sentence.count].semiringScore
 
     validationLossSum -= score.logp

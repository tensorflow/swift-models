--- conflicted
+++ resolved
@@ -76,15 +76,9 @@
   Context.local.learningPhase = .training
   var trainingLossSum: Float = 0
   var trainingBatchCount = 0
-<<<<<<< HEAD
   for phrase in dataset.trainingPhrases {
     let sentence = phrase.numericalizedText
-    let (loss, gradients) = valueWithGradient(at: model) { model -> Tensor<Float> in
-=======
-  for record in dataset.training {
-    let sentence = record.numericalizedText
     let (loss, gradients) = valueWithGradient(at: model) { model -> Float in
->>>>>>> a8414d5b
       let lattice = model.buildLattice(sentence, maxLen: maxLength)
       let score = lattice[sentence.count].semiringScore
       let expectedLength = exp(score.logr - score.logp)

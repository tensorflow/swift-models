--- conflicted
+++ resolved
@@ -37,18 +37,12 @@
   /// Clears accumulated data up and resets measurer to initial state.
   mutating func reset()
 
-<<<<<<< HEAD
-=======
   /// Accumulates data from `loss`, `predictions`, `labels`.
->>>>>>> de7f0e0b
   mutating func accumulate<Output, Target>(
     loss: Tensor<Float>?, predictions: Output?, labels: Target?
   )
 
-<<<<<<< HEAD
-=======
   /// Computes metrics from cumulated data.
->>>>>>> de7f0e0b
   func measure() -> Float
 }
 

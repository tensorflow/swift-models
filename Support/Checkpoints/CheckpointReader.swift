// Copyright 2020 The TensorFlow Authors. All Rights Reserved.
//
// Licensed under the Apache License, Version 2.0 (the "License");
// you may not use this file except in compliance with the License.
// You may obtain a copy of the License at
//
//     http://www.apache.org/licenses/LICENSE-2.0
//
// Unless required by applicable law or agreed to in writing, software
// distributed under the License is distributed on an "AS IS" BASIS,
// WITHOUT WARRANTIES OR CONDITIONS OF ANY KIND, either express or implied.
// See the License for the specific language governing permissions and
// limitations under the License.

// The TensorFlow v2 checkpoint format is described in the following:
// https://github.com/tensorflow/tensorflow/blob/master/tensorflow/core/util/tensor_bundle/tensor_bundle.h
// and consists of an index file (with a `.index` extension) and a series of sharded data files that 
// have the same base file name, but extensions of the form `.data-00001-of-00020`. The index file
// contains key-value pairs of metadata that provide shapes of tensors and where to read in the
// shards to obtain their raw bytes.

import Foundation
import TensorFlow

/// A Swift-native TensorFlow v2 checkpoint reader that can download all checkpoint files from 
/// remote locations and store them in a local temporary directory. This reader has no dependencies
/// on the TensorFlow runtime or libraries.
open class CheckpointReader {
    let header: Tensorflow_BundleHeaderProto
    let metadata: [String: Tensorflow_BundleEntryProto]
    var shardCache: [URL: Data] = [:]

    /// The local checkpoint location.
    public let localCheckpointLocation: URL

    /// The number of tensors stored in the checkpoint.
    public var tensorCount: Int { metadata.count }

    /// The names of the tensors stored in the checkpoint.
    public var tensorNames: [String] { [String](metadata.keys) }

    /// CRC verification during checkpoint loading is enabled by default, but can be selectively
    /// disabled to speed up reads in debug builds or test cases.
    public var isCRCVerificationEnabled: Bool = true
    
    /// Initializes the checkpoint reader from either a local or remote directory. If remote, 
    /// automatically downloads the checkpoint files into a temporary directory.
    ///
    /// - Parameters:
    ///   - checkpointLocation: A URL to the checkpoint files, where the last component is the file 
    ///     base of the checkpoint files.
    ///   - modelName: A distinct name for the model, to ensure that checkpoints with the same base 
    ///     name but for different models don't collide when downloaded.
    public init(checkpointLocation: URL, modelName: String, additionalFiles: [String] = []) throws {
        let checkpointBase = checkpointLocation.lastPathComponent
        let indexReader: CheckpointIndexReader
        if checkpointLocation.isFileURL {
            self.localCheckpointLocation = checkpointLocation
            indexReader = try CheckpointIndexReader(
                file: checkpointLocation.appendingPathExtension("index"))
            self.header = try indexReader.readHeader()
        } else {
            let temporaryDirectory = FileManager.default.temporaryDirectory.appendingPathComponent(
                modelName, isDirectory: true)
            let temporaryCheckpointBase = temporaryDirectory.appendingPathComponent(checkpointBase)
            self.localCheckpointLocation = temporaryCheckpointBase
            let localIndexFileLocation = temporaryCheckpointBase.appendingPathExtension("index")
            if FileManager.default.fileExists(atPath: localIndexFileLocation.path) {
                indexReader = try CheckpointIndexReader(file: localIndexFileLocation)
                self.header = try indexReader.readHeader()
            } else {
                // The index file contains the number of shards, so obtain that first.
                try CheckpointReader.downloadIndexFile(
                    from: checkpointLocation, to: temporaryDirectory)
                indexReader = try CheckpointIndexReader(file: localIndexFileLocation)
                self.header = try indexReader.readHeader()

                try CheckpointReader.downloadCheckpointFiles(
                    from: checkpointLocation, to: temporaryDirectory,
                    shards: Int(self.header.numShards), additionalFiles: additionalFiles)
            }
        }

        self.metadata = try indexReader.readAllKeysAndValues()
    }

    /// Constructs the file names for checkpoint components from a base URL and downloads them to a
    /// target directory.
    static func downloadIndexFile(from checkpointLocation: URL, to temporaryDirectory: URL) throws {
        let indexFile = checkpointLocation.appendingPathExtension("index")
        try download(from: indexFile, to: temporaryDirectory)
    }

    /// Constructs the file names for checkpoint components from a base URL and downloads them to a
    /// target directory.
    static func downloadCheckpointFiles(
        from checkpointLocation: URL, to temporaryDirectory: URL, shards: Int,
        additionalFiles: [String]
    ) throws {
        for shard in 0..<shards {
            let shardLocation = self.shardFile(
                location: checkpointLocation, shard: shard, totalShards: shards)
            try download(from: shardLocation, to: temporaryDirectory)
        }
        let checkpointDirectory = checkpointLocation.deletingLastPathComponent()
        for file in additionalFiles {
            let additionalFile = checkpointDirectory.appendingPathComponent(file)
            try download(from: additionalFile, to: temporaryDirectory)
        }
    }

    /// Builds the specific file name from a base URL for a given data shard, out of a total number
    /// of shards.
    static func shardFile(location: URL, shard: Int, totalShards: Int) -> URL {
        let formatter = NumberFormatter()
        formatter.numberStyle = .decimal
        formatter.minimumIntegerDigits = 5
        formatter.maximumFractionDigits = 0
        formatter.hasThousandSeparators = false
        formatter.usesGroupingSeparator = false
        let currentShard = formatter.string(from: shard as NSNumber)!
        let totalShards = formatter.string(from: totalShards as NSNumber)!
        return location.appendingPathExtension(
            "data-\(currentShard)-of-\(totalShards)"
        )
    }

    /// Returns `true` if the checkpoint contains a tensor with the provided name.
    public func containsTensor(named name: String) -> Bool {
        return metadata[name] != nil
    }

    /// Returns the shape of the tensor with the provided name stored in the checkpoint.
    public func shapeOfTensor(named name: String) -> TensorShape {
        guard let bundleEntry = metadata[name] else {
            fatalError("No tensor named \(name) exists.")
        }
        guard bundleEntry.hasShape else {
            fatalError("Bundle entry for \(name) is missing a shape parameter.")
        }

        return TensorShape(bundleEntry.shape.dim.map { Int($0.size) })
    }

    /// Returns the scalar type of the tensor with the provided name stored in the checkpoint.
    public func scalarTypeOfTensor(named name: String) -> Any.Type {
        guard let bundleEntry = metadata[name] else {
            fatalError("No tensor named \(name) exists.")
        }

        switch bundleEntry.dtype {
        case .dtBool: return Bool.self
        case .dtInt8: return Int8.self
        case .dtUint8: return UInt8.self
        case .dtInt16: return Int16.self
        case .dtUint16: return UInt16.self
        case .dtInt32: return Int32.self
        case .dtUint32: return UInt32.self
        case .dtInt64: return Int64.self
        case .dtUint64: return UInt64.self
        case .dtBfloat16: return BFloat16.self
        case .dtFloat: return Float.self
        case .dtDouble: return Double.self
        case .dtString: return String.self
        default: fatalError("Unsupported tensor data type: \(bundleEntry.dtype)")
        }
    }

    /// Loads and returns the value of the tensor with the provided name stored in the checkpoint.
    public func loadTensor<Scalar: _TensorFlowDataTypeCompatible>(
        named name: String
    ) -> ShapedArray<Scalar> {
        guard let bundleEntry = metadata[name] else {
            fatalError("No tensor named \(name) exists.")
        }
        guard bundleEntry.hasShape else {
            fatalError("Bundle entry for \(name) is missing a shape parameter.")
        }

        let shape = bundleEntry.shape.dim.map { Int($0.size) }
        let shard = Int(bundleEntry.shardID)
        let shardFile = CheckpointReader.shardFile(
            location: localCheckpointLocation, shard: shard, totalShards: Int(header.numShards))

        let shardBytes = shardData(for: shardFile)
        let tensorData = shardBytes.subdata(
            in: Int(bundleEntry.offset)..<Int(bundleEntry.offset + bundleEntry.size))

<<<<<<< HEAD
        /*
        let readCRC32C = bundleEntry.crc32C
        let calculatedCRC32C = tensorData.maskedCRC32C()
        guard readCRC32C == calculatedCRC32C else {
            fatalError(
                "Tensor \(name) had a bad CRC, expected: \(calculatedCRC32C), read: \(readCRC32C).")
=======
        if isCRCVerificationEnabled {
            let readCRC32C = bundleEntry.crc32C
            let calculatedCRC32C = tensorData.maskedCRC32C()
            guard readCRC32C == calculatedCRC32C else {
                fatalError(
                    "Tensor \(name) had a bad CRC, expected: \(calculatedCRC32C), read: \(readCRC32C).")
            }
>>>>>>> 668939ea
        }
*/

        let scalarArray = tensorData.withUnsafeBytes { pointer in
            Array(pointer.bindMemory(to: Scalar.self))
        }

        return ShapedArray<Scalar>(shape: shape, scalars: scalarArray)
    }

    func shardData(for file: URL) -> Data {
        if let shardBytes = shardCache[file] {
            return shardBytes
        } else {
            do {
                // It is far too slow to read the shards in each time a tensor is accessed, so we
                // read the entire shard into an in-memory cache on first access. A better approach
                // to mapping these files may be needed, because .alwaysMapped doesn't seem to help
                // as much as it should.
                let shardBytes = try Data(contentsOf: file, options: .alwaysMapped)
                shardCache[file] = shardBytes
                return shardBytes
            } catch {
                fatalError("Could not read tensor from \(file.path).")
            }
        }
    }
}

extension Tensorflow_TensorShapeProto {
    var shapeArray: [Int] {
        return self.dim.map { Int($0.size) }
    }
}

extension Data {
    static var crc32CLookupTable: [UInt32] = {
        (0...255).map { index -> UInt32 in
            var lookupValue = UInt32(index)
            for _ in 0..<8 {
                lookupValue =
                    (lookupValue % 2 == 0) ? (lookupValue >> 1) : (0x82F6_3B78 ^ (lookupValue >> 1))
            }
            return lookupValue
        }
    }()

    func crc32C() -> UInt32 {
        var crc32: UInt32 = 0xFFFF_FFFF

        self.withUnsafeBytes { buffer in
            let totalBytes = self.count
            var index = 0
            while index < totalBytes {
                let byte = buffer[index]
                let lookupIndex = Int((crc32 ^ (UInt32(byte) & 0xFF)) & 0xFF)
                crc32 = (crc32 >> 8) ^ Data.crc32CLookupTable[lookupIndex]
                index = index &+ 1
            }
        }

        return crc32 ^ 0xFFFF_FFFF
    }

    // https://github.com/tensorflow/tensorflow/blob/master/tensorflow/core/lib/hash/crc32c.h
    func maskedCRC32C() -> UInt32 {
        let crc32 = self.crc32C()
        let maskDelta: UInt32 = 0xA282_EAD8
        return ((crc32 &>> 15) | (crc32 &<< 17)) &+ maskDelta
    }
}<|MERGE_RESOLUTION|>--- conflicted
+++ resolved
@@ -186,14 +186,6 @@
         let tensorData = shardBytes.subdata(
             in: Int(bundleEntry.offset)..<Int(bundleEntry.offset + bundleEntry.size))
 
-<<<<<<< HEAD
-        /*
-        let readCRC32C = bundleEntry.crc32C
-        let calculatedCRC32C = tensorData.maskedCRC32C()
-        guard readCRC32C == calculatedCRC32C else {
-            fatalError(
-                "Tensor \(name) had a bad CRC, expected: \(calculatedCRC32C), read: \(readCRC32C).")
-=======
         if isCRCVerificationEnabled {
             let readCRC32C = bundleEntry.crc32C
             let calculatedCRC32C = tensorData.maskedCRC32C()
@@ -201,9 +193,7 @@
                 fatalError(
                     "Tensor \(name) had a bad CRC, expected: \(calculatedCRC32C), read: \(readCRC32C).")
             }
->>>>>>> 668939ea
-        }
-*/
+        }
 
         let scalarArray = tensorData.withUnsafeBytes { pointer in
             Array(pointer.bindMemory(to: Scalar.self))

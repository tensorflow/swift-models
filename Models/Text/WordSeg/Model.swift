--- conflicted
+++ resolved
@@ -147,16 +147,11 @@
   }
 
   // MARK: - Encode
-<<<<<<< HEAD
-
-  /// Returns the hidden states of the encoder LSTM applied to `x`.
-  public func encode(_ x: CharacterSequence) -> [Tensor<Float>] {
-    var embedded = encoderEmbedding(x.tensor)
-=======
-  /// Returns the hidden states of the encoder LSTM applied to the given sentence.
+
+  /// Returns the hidden states of the encoder LSTM applied to `x`, using
+  /// `device`.
   public func encode(_ x: CharacterSequence, device: Device) -> [Tensor<Float>] {
     var embedded = encoderEmbedding(x.tensor(device: device))
->>>>>>> f2c878ee
     embedded = dropout(embedded)
     let encoderStates = encoderLSTM(embedded.unstacked().differentiableMap { $0.rankLifted() })
     var encoderResult = Tensor(
@@ -166,17 +161,12 @@
   }
 
   // MARK: - Decode
-<<<<<<< HEAD
 
   /// Returns the log probabilities for each sequence in `candidates`, given
-  /// hidden `state` from the encoder LSTM.
-  public func decode(_ candidates: [CharacterSequence], _ state: Tensor<Float>) -> Tensor<Float> {
-=======
-  /// Returns log probabilities for each of the candidates.
+  /// hidden `state` from the encoder LSTM, using `device`.
   public func decode(_ candidates: [CharacterSequence], _ state: Tensor<Float>, device: Device)
     -> Tensor<Float>
   {
->>>>>>> f2c878ee
     // TODO(TF-433): Remove closure workaround when autodiff supports non-active rethrowing
     // functions (`Array.map`).
     let maxLen = { candidates.map { $0.count }.max()! + 1 }()
@@ -209,13 +199,8 @@
     var embeddedX = decoderEmbedding(x)
     embeddedX = dropout(embeddedX)
 
-<<<<<<< HEAD
     // [batch x hiddenSize]
-    let stateBatch = state.rankLifted().tiled(multiples: Tensor([Int32(candidates.count), 1]))
-=======
-    // [batch x ndim]
     let stateBatch = state.rankLifted().tiled(multiples: [candidates.count, 1])
->>>>>>> f2c878ee
 
     // [time] array of LSTM states whose `hidden` and `cell` fields have shape [batch x hiddenSize]
     let decoderStates = decoderLSTM(
@@ -242,15 +227,11 @@
       ).reshaped(to: y.shape)
 
     // [time x batch]
-<<<<<<< HEAD
-    let logpExcludingPad = logp * Tensor<Float>(y .!= parameters.alphabet.pad)
-=======
-    let padScalars = [Int32](repeating: parameters.chrVocab.pad, count: candidates.count * maxLen)
+    let padScalars = [Int32](repeating: parameters.alphabet.pad, count: candidates.count * maxLen)
     let noPad = Tensor<Int32>(
       y .!= Tensor(shape: y.shape, scalars: padScalars, on: device))
     let noPadFloat = Tensor<Float>(noPad)
     let logpExcludingPad = logp * noPadFloat
->>>>>>> f2c878ee
 
     // [batch]
     let candidateLogP = logpExcludingPad.transposed().sum(squeezingAxes: 1)

// Copyright 2020 The TensorFlow Authors. All Rights Reserved.
//
// Licensed under the Apache License, Version 2.0 (the "License");
// you may not use this file except in compliance with the License.
// You may obtain a copy of the License at
//
//     http://www.apache.org/licenses/LICENSE-2.0
//
// Unless required by applicable law or agreed to in writing, software
// distributed under the License is distributed on an "AS IS" BASIS,
// WITHOUT WARRANTIES OR CONDITIONS OF ANY KIND, either express or implied.
// See the License for the specific language governing permissions and
// limitations under the License.

#if os(iOS) || os(macOS) || os(tvOS) || os(watchOS)
  import Darwin
#elseif os(Windows)
  import ucrt
#else
  import Glibc
#endif

import TensorFlow

/// logSumExp(_:)
///
/// logSumExp (see https://en.wikipedia.org/wiki/LogSumExp)
@differentiable
public func logSumExp(_ x: [Tensor<Float>]) -> Tensor<Float> {
  // Deal with an empty array first.
  if x.count == 0 { return Tensor(-Float.infinity) }
  return Tensor<Float>(stacking: x).logSumExp()
}

/// logSumExp(_:_:)
///
/// Specialized logSumExp for 2 tensor of floats.
@differentiable
public func logSumExp(_ lhs: Tensor<Float>, _ rhs: Tensor<Float>) -> Tensor<Float> {
  return logSumExp([lhs, rhs])
}

/// SemiRing
///
/// Represents a SemiRing
public struct SemiRing: Differentiable {
  public var logp: Tensor<Float>
  public var logr: Tensor<Float>

  @differentiable
  public init(logp: Tensor<Float>, logr: Tensor<Float>) {
    self.logp = logp
    self.logr = logr
  }

  @differentiable
  public init(logp: Float, logr: Float) {
    self.logp = Tensor(logp)
    self.logr = Tensor(logr)
  }

  static var zero: SemiRing { SemiRing(logp: -Float.infinity, logr: -Float.infinity) }
  static var one: SemiRing { SemiRing(logp: 0.0, logr: -Float.infinity) }
}

@differentiable
func * (_ lhs: SemiRing, _ rhs: SemiRing) -> SemiRing {
  return SemiRing(
    logp: lhs.logp + rhs.logp,
    logr: logSumExp(lhs.logp + rhs.logr, rhs.logp + lhs.logr))
}

@differentiable
func + (_ lhs: SemiRing, _ rhs: SemiRing) -> SemiRing {
  return SemiRing(
    logp: logSumExp(lhs.logp, rhs.logp),
    logr: logSumExp(lhs.logr, rhs.logr))
}

extension Array where Element == SemiRing {
  @differentiable
  func sum() -> SemiRing {
    return SemiRing(
      logp: logSumExp(differentiableMap { $0.logp }),
      logr: logSumExp(differentiableMap { $0.logr }))
  }
}

extension SemiRing {
  var shortDescription: String {
    "(\(logp), \(logr))"
  }
}

/// SE-0259-esque equality with tolerance
extension SemiRing {
  // TODO(abdulras) see if we can use ulp as a default tolerance
  @inlinable
  public func isAlmostEqual(to other: Self, tolerance: Float) -> Bool {
<<<<<<< HEAD
    return self.logp.scalarized().isAlmostEqual(to: other.logp.scalarized(), tolerance: tolerance)
      && self.logr.scalarized().isAlmostEqual(to: other.logr.scalarized(), tolerance: tolerance)
=======
    let diffP = abs(self.logp - other.logp)
    let diffR = abs(self.logp - other.logp)

    return (diffP <= tolerance || diffP.isNaN)
      && (diffR <= tolerance || diffR.isNaN)
>>>>>>> 63b3e013
  }
}<|MERGE_RESOLUTION|>--- conflicted
+++ resolved
@@ -97,15 +97,10 @@
   // TODO(abdulras) see if we can use ulp as a default tolerance
   @inlinable
   public func isAlmostEqual(to other: Self, tolerance: Float) -> Bool {
-<<<<<<< HEAD
-    return self.logp.scalarized().isAlmostEqual(to: other.logp.scalarized(), tolerance: tolerance)
-      && self.logr.scalarized().isAlmostEqual(to: other.logr.scalarized(), tolerance: tolerance)
-=======
-    let diffP = abs(self.logp - other.logp)
-    let diffR = abs(self.logp - other.logp)
+    let diffP = abs(self.logp - other.logp).scalarized()
+    let diffR = abs(self.logp - other.logp).scalarized()
 
     return (diffP <= tolerance || diffP.isNaN)
       && (diffR <= tolerance || diffR.isNaN)
->>>>>>> 63b3e013
   }
 }
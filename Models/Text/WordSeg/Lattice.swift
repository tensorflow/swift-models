--- conflicted
+++ resolved
@@ -43,13 +43,9 @@
 
     /// The characters composing a word.
     @noDerivative public var string: CharacterSequence
-<<<<<<< HEAD
 
     /// The log likelihood of this segmentation.
-    public var logp: Tensor<Float>
-=======
     public var logp: Float
->>>>>>> a8414d5b
 
     /// The expected score for this segmentation.
     public var score: SemiRing

--- conflicted
+++ resolved
@@ -129,11 +129,7 @@
     self.positions = positions
   }
 
-<<<<<<< HEAD
   public mutating func viterbi(sentence: CharacterSequence) -> [Edge] {
-=======
-  public mutating func viterbi(sentence: String) -> [Edge] {
->>>>>>> 87552ffa
     // Forwards pass
     for position in 1...sentence.count {
       var bestScore = -Float.infinity

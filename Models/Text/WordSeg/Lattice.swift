// Copyright 2020 The TensorFlow Authors. All Rights Reserved.
//
// Licensed under the Apache License, Version 2.0 (the "License");
// you may not use this file except in compliance with the License.
// You may obtain a copy of the License at
//
//     http://www.apache.org/licenses/LICENSE-2.0
//
// Unless required by applicable law or agreed to in writing, software
// distributed under the License is distributed on an "AS IS" BASIS,
// WITHOUT WARRANTIES OR CONDITIONS OF ANY KIND, either express or implied.
// See the License for the specific language governing permissions and
// limitations under the License.

import ModelSupport
import TensorFlow

#if os(iOS) || os(macOS) || os(tvOS) || os(watchOS)
  import Darwin
#elseif os(Windows)
  import ucrt
#else
  import Glibc
#endif

/// Lattice
///
/// Represents the lattice used by the WordSeg algorithm.
public struct Lattice: Differentiable {
  /// Edge
  ///
  /// Represents an Edge
  public struct Edge: Differentiable {
    @noDerivative public var start: Int
    @noDerivative public var end: Int
    @noDerivative public var string: CharacterSequence
    public var logp: Tensor<Float>

    // expectation
    public var score: SemiRing
    public var totalScore: SemiRing

    @differentiable
    init(
      start: Int, end: Int, sentence: CharacterSequence, logp: Tensor<Float>,
      previous: SemiRing, order: Int
    ) {
      self.start = start
      self.end = end
      self.string = sentence
      self.logp = logp

      self.score =
        SemiRing(
          logp: logp,
          // TODO(abdulras): this should really use integeral pow
          logr: logp + Tensor(logf(powf(Float(sentence.count), Float(order)))))
      self.totalScore = self.score * previous
    }

    @differentiable
    public init(
      start: Int, end: Int, string: CharacterSequence, logp:Tensor<Float>,
      score: SemiRing, totalScore: SemiRing
    ) {
      self.start = start
      self.end = end
      self.string = string
      self.logp = logp
      self.score = score
      self.totalScore = totalScore
    }
  }

  /// Node
  ///
  /// Represents a node in the lattice
  public struct Node: Differentiable {
    @noDerivative public var bestEdge: Edge?
    public var bestScore: Float = 0.0
    public var edges = [Edge]()
    public var semiringScore: SemiRing = SemiRing.one

    init() {}

    @differentiable
    public init(
      bestEdge: Edge?, bestScore: Float, edges: [Edge],
      semiringScore: SemiRing
    ) {
      self.bestEdge = bestEdge
      self.bestScore = bestScore
      self.edges = edges
      self.semiringScore = semiringScore
    }

    @differentiable
    func computeSemiringScore() -> SemiRing {
      // TODO: Reduceinto and +=
      edges.differentiableMap { $0.totalScore }.sum()
    }

    @differentiable
    mutating func recomputeSemiringScore() {
      semiringScore = computeSemiringScore()
    }
  }

  var positions: [Node]

  @differentiable
  public subscript(index: Int) -> Node {
    get { return positions[index] }

    // TODO(TF-1193): Support derivative registration for accessors.
    // This enables cleanup:
    // - Before: `lattice.positions.update(at: i, to: node)`
    // - After: `lattice[i] = node`
    set { positions[index] = newValue }

    // _modify { yield &positions[index] }
  }

  init(count: Int) {
    positions = Array(repeating: Node(), count: count + 1)
  }

  public init(positions: [Node]) {
    self.positions = positions
  }

  mutating func viterbi(sentence: String) -> [Edge] {
    // Forwards pass
    for position in 0...sentence.count {
      var bestScore = -Float.infinity
      var bestEdge: Edge!
      for edge in self[position].edges {
        let score: Float = self[edge.start].bestScore + edge.logp.scalarized()
        if score > bestScore {
          bestScore = score
          bestEdge = edge
        }
      }
      self[position].bestScore = bestScore
      self[position].bestEdge = bestEdge
    }

    // Backwards
    var bestPath: [Edge] = []
    var nextEdge = self[sentence.count].bestEdge!
    while nextEdge.start != 0 {
      bestPath.append(nextEdge)
      nextEdge = self[nextEdge.start].bestEdge!
    }
    bestPath.append(nextEdge)

    return bestPath.reversed()
  }
}

extension Lattice: CustomStringConvertible {
  public var description: String {
    """
    [
    \(positions.enumerated().map { "  \($0.0):  \($0.1)" }.joined(separator: "\n\n"))
    ]
    """
  }
}

extension Lattice.Node: CustomStringConvertible {
  public var description: String {
    var edgesStr: String
    if edges.isEmpty {
      edgesStr = "    <no edges>"
    } else {
      edgesStr = edges.enumerated().map { "    \($0.0) - \($0.1)" }.joined(separator: "\n")
    }
    return """
      best edge: \(String(describing: bestEdge)), best score: \(bestScore), score: \(semiringScore.shortDescription)
      \(edgesStr)
      """
  }
}

extension Lattice.Edge: CustomStringConvertible {
  public var description: String {
    "[\(start)->\(end)] logp: \(logp), score: \(score.shortDescription), total score: \(totalScore.shortDescription), sentence: \(string)"
  }
}

/// SE-0259-esque equality with tolerance
extension Lattice {
  public func isAlmostEqual(to other: Self, tolerance: Float) -> Bool {
    guard self.positions.count == other.positions.count else {
      print("positions count mismatch: \(self.positions.count) != \(other.positions.count)")
      return false
    }
    return zip(self.positions, other.positions).enumerated()
      .map { (index, position) in
        let eq = position.0.isAlmostEqual(to: position.1, tolerance: tolerance)
        if !eq {
          print("mismatch at \(index): \(position.0) != \(position.1)")
        }
        return eq
      }
      .reduce(true) { $0 && $1 }
  }
}

extension Lattice.Node {
  public func isAlmostEqual(to other: Self, tolerance: Float) -> Bool {
    guard self.edges.count == other.edges.count else { return false }

    let diffBestScore = abs(self.bestScore - other.bestScore)
    if !(diffBestScore <= tolerance || diffBestScore.isNaN) {
      return false
    }
    if let lhs = self.bestEdge, let rhs = other.bestEdge {
      if !lhs.isAlmostEqual(to: rhs, tolerance: tolerance) {
        return false
      }
    }
    if !self.semiringScore.isAlmostEqual(to: other.semiringScore, tolerance: tolerance) {
      return false
    }
    return zip(self.edges, other.edges)
      .map { $0.isAlmostEqual(to: $1, tolerance: tolerance) }
      .reduce(true) { $0 && $1 }
  }
}

extension Lattice.Edge {
  public func isAlmostEqual(to other: Self, tolerance: Float) -> Bool {
    let diffP = abs(self.logp - other.logp)
    return self.start == other.start && self.end == other.end
      // TODO: figure out why the string equality is being ignored
      // self.string == other.string &&
<<<<<<< HEAD
      && self.logp.scalarized().isAlmostEqual(to: other.logp.scalarized(), tolerance: tolerance)
=======
      && (diffP <= tolerance || diffP.isNaN)
>>>>>>> 63b3e013
      && self.score.isAlmostEqual(to: other.score, tolerance: tolerance)
      && self.totalScore.isAlmostEqual(to: other.totalScore, tolerance: tolerance)
  }
}<|MERGE_RESOLUTION|>--- conflicted
+++ resolved
@@ -232,15 +232,11 @@
 
 extension Lattice.Edge {
   public func isAlmostEqual(to other: Self, tolerance: Float) -> Bool {
-    let diffP = abs(self.logp - other.logp)
+    let diffP = abs(self.logp - other.logp).scalarized()
     return self.start == other.start && self.end == other.end
       // TODO: figure out why the string equality is being ignored
       // self.string == other.string &&
-<<<<<<< HEAD
-      && self.logp.scalarized().isAlmostEqual(to: other.logp.scalarized(), tolerance: tolerance)
-=======
       && (diffP <= tolerance || diffP.isNaN)
->>>>>>> 63b3e013
       && self.score.isAlmostEqual(to: other.score, tolerance: tolerance)
       && self.totalScore.isAlmostEqual(to: other.totalScore, tolerance: tolerance)
   }

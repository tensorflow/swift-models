--- conflicted
+++ resolved
@@ -149,35 +149,4 @@
 
         throw GPT2Error.invalidEncoding(id: id)
     }
-<<<<<<< HEAD
-=======
-
-    public func writeCheckpoint(to location: URL, name: String) throws {
-        var tensors = [String: Tensor<Float>]()
-        recursivelyObtainTensors(model, scope: "model", tensors: &tensors, separator: "/")
-
-        let writer = CheckpointWriter(tensors: tensors)
-        try writer.write(to: location, name: name)
-        
-        // Copy auxiliary files if they need to be in different location than current
-        // local storage.
-        if location != storage {
-            try writeAuxiliary(to: location)
-        }
-    }
-    
-    public func writeAuxiliary(to location: URL) throws {
-        let fileSystem = FoundationFileSystem()
-        let vocabularyFileURL: URL = storage.appendingPathComponent("encoder.json")
-        let mergesFileURL: URL = storage.appendingPathComponent("vocab.bpe")
-        let hparamsFileURL: URL = storage.appendingPathComponent("hparams.json")
-        let destinationEncoderURL: URL = location.appendingPathComponent("encoder.json")
-        let destinationMergesURL: URL = location.appendingPathComponent("vocab.bpe")
-        let destinationHparamsURL: URL = location.appendingPathComponent("hparams.json")
-
-        try fileSystem.copy(source: vocabularyFileURL, dest: destinationEncoderURL)
-        try fileSystem.copy(source: mergesFileURL, dest: destinationMergesURL)
-        try fileSystem.copy(source: hparamsFileURL, dest: destinationHparamsURL)
-    }
->>>>>>> 403b983a
 }
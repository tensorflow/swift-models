// swift-tools-version:5.0
// The swift-tools-version declares the minimum version of Swift required to build this package.

import PackageDescription

let package = Package(
    name: "TensorFlowModels",
    platforms: [
        .macOS(.v10_13),
    ],
    products: [
        .library(name: "Datasets", targets: ["Datasets"]),
        .library(name: "ModelSupport", targets: ["ModelSupport"]),
<<<<<<< HEAD
        .library(name: "ImageClassificationModels", targets: ["ImageClassificationModels"]),
        .library(name: "TextModels", targets: ["TextModels"]),
        .executable(name: "VGG-Imagewoof", targets: ["VGG-Imagewoof"]),
=======
        .library(name: "TextModels", targets: ["TextModels"]),
>>>>>>> b7bcaa46
        .executable(name: "Custom-CIFAR10", targets: ["Custom-CIFAR10"]),
        .executable(name: "ResNet-CIFAR10", targets: ["ResNet-CIFAR10"]),
        .executable(name: "LeNet-MNIST", targets: ["LeNet-MNIST"]),
        .executable(name: "MobileNet-Imagenette", targets: ["MobileNet-Imagenette"]),
        .executable(name: "MiniGoDemo", targets: ["MiniGoDemo"]),
        .executable(name: "Transformer", targets: ["Transformer"]),
        .library(name: "MiniGo", targets: ["MiniGo"]),
        .executable(name: "GAN", targets: ["GAN"]),
        .executable(name: "DCGAN", targets: ["DCGAN"]),
        .executable(name: "FastStyleTransferDemo", targets: ["FastStyleTransferDemo"]),
        .library(name: "FastStyleTransfer", targets: ["FastStyleTransfer"]),
        .executable(name: "Benchmarks", targets: ["Benchmarks"]),
    ],
    dependencies: [
        .package(url: "https://github.com/apple/swift-protobuf.git", from: "1.7.0"),
        .package(url: "https://github.com/kylef/Commander.git", from: "0.9.1"),
        .package(url: "https://github.com/apple/swift-protobuf.git", from: "1.6.0")
    ],
    targets: [
        .target(name: "Datasets", dependencies: ["ModelSupport"], path: "Datasets"),
<<<<<<< HEAD
        .target(name: "ModelSupport", dependencies: ["SwiftProtobuf"], path: "Support"),
        .target(name: "ImageClassificationModels", path: "Models/ImageClassification"),
        .target(name: "TextModels", dependencies: ["SwiftProtobuf"], path: "Models/Text"),
=======
        .target(name: "ModelSupport", path: "Support"),
        .target(name: "TextModels", dependencies: ["SwiftProtobuf", "Datasets"], path: "Models/Text"),
>>>>>>> b7bcaa46
        .target(
            name: "Autoencoder", dependencies: ["Datasets", "ModelSupport"], path: "Autoencoder"),
        .target(name: "Catch", path: "Catch"),
        .target(name: "Gym-FrozenLake", path: "Gym/FrozenLake"),
        .target(name: "Gym-CartPole", path: "Gym/CartPole"),
        .target(name: "Gym-Blackjack", path: "Gym/Blackjack"),
        .target(
            name: "VGG-Imagewoof", dependencies: ["ImageClassificationModels", "Datasets"],
            path: "Examples/VGG-Imagewoof"),
        .target(
            name: "Custom-CIFAR10", dependencies: ["Datasets"],
            path: "Examples/Custom-CIFAR10"),
        .target(
            name: "ResNet-CIFAR10", dependencies: ["ImageClassificationModels", "Datasets"],
            path: "Examples/ResNet-CIFAR10"),
        .target(
            name: "LeNet-MNIST", dependencies: ["ImageClassificationModels", "Datasets"],
            path: "Examples/LeNet-MNIST"),
        .target(
            name: "MobileNet-Imagenette", dependencies: ["ImageClassificationModels", "Datasets"],
            path: "Examples/MobileNet-Imagenette"),
        .target(
            name: "MiniGo", dependencies: ["ModelSupport"], path: "MiniGo", exclude: ["main.swift"]),
        .target(
            name: "MiniGoDemo", dependencies: ["MiniGo"], path: "MiniGo", sources: ["main.swift"]),
        .testTarget(name: "MiniGoTests", dependencies: ["MiniGo"]),
        .testTarget(name: "ImageClassificationTests", dependencies: ["ImageClassificationModels"]),
        .testTarget(name: "DatasetsTests", dependencies: ["Datasets"]),
        .target(name: "Transformer", dependencies: ["ModelSupport"], path: "Transformer"),
        .target(name: "GAN", dependencies: ["Datasets", "ModelSupport"], path: "GAN"),
        .target(name: "DCGAN", dependencies: ["Datasets", "ModelSupport"], path: "DCGAN"),
        .target(
            name: "FastStyleTransfer", dependencies: ["ModelSupport"], path: "FastStyleTransfer",
            exclude: ["Demo"]),
        .target(
            name: "FastStyleTransferDemo", dependencies: ["FastStyleTransfer"],
            path: "FastStyleTransfer/Demo"),
        .testTarget(name: "FastStyleTransferTests", dependencies: ["FastStyleTransfer"]),
        .target(
            name: "Benchmarks",
            dependencies: ["Datasets", "ModelSupport", "ImageClassificationModels", "Commander"],
            path: "Benchmarks"),
        .testTarget(name: "CheckpointTests", dependencies: ["ModelSupport"]),
    ]
)<|MERGE_RESOLUTION|>--- conflicted
+++ resolved
@@ -11,13 +11,9 @@
     products: [
         .library(name: "Datasets", targets: ["Datasets"]),
         .library(name: "ModelSupport", targets: ["ModelSupport"]),
-<<<<<<< HEAD
         .library(name: "ImageClassificationModels", targets: ["ImageClassificationModels"]),
         .library(name: "TextModels", targets: ["TextModels"]),
         .executable(name: "VGG-Imagewoof", targets: ["VGG-Imagewoof"]),
-=======
-        .library(name: "TextModels", targets: ["TextModels"]),
->>>>>>> b7bcaa46
         .executable(name: "Custom-CIFAR10", targets: ["Custom-CIFAR10"]),
         .executable(name: "ResNet-CIFAR10", targets: ["ResNet-CIFAR10"]),
         .executable(name: "LeNet-MNIST", targets: ["LeNet-MNIST"]),
@@ -34,18 +30,12 @@
     dependencies: [
         .package(url: "https://github.com/apple/swift-protobuf.git", from: "1.7.0"),
         .package(url: "https://github.com/kylef/Commander.git", from: "0.9.1"),
-        .package(url: "https://github.com/apple/swift-protobuf.git", from: "1.6.0")
     ],
     targets: [
         .target(name: "Datasets", dependencies: ["ModelSupport"], path: "Datasets"),
-<<<<<<< HEAD
         .target(name: "ModelSupport", dependencies: ["SwiftProtobuf"], path: "Support"),
         .target(name: "ImageClassificationModels", path: "Models/ImageClassification"),
-        .target(name: "TextModels", dependencies: ["SwiftProtobuf"], path: "Models/Text"),
-=======
-        .target(name: "ModelSupport", path: "Support"),
-        .target(name: "TextModels", dependencies: ["SwiftProtobuf", "Datasets"], path: "Models/Text"),
->>>>>>> b7bcaa46
+        .target(name: "TextModels", dependencies: ["Datasets"], path: "Models/Text"),
         .target(
             name: "Autoencoder", dependencies: ["Datasets", "ModelSupport"], path: "Autoencoder"),
         .target(name: "Catch", path: "Catch"),

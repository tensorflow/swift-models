// swift-tools-version:5.1
// The swift-tools-version declares the minimum version of Swift required to build this package.

import PackageDescription

let package = Package(
    name: "swift-models",
    platforms: [
        .macOS(.v10_13),
    ],
    products: [
        .library(name: "Checkpoints", targets: ["Checkpoints"]),
        .library(name: "Datasets", targets: ["Datasets"]),
        .library(name: "ModelSupport", targets: ["ModelSupport"]),
        .library(name: "ImageClassificationModels", targets: ["ImageClassificationModels"]),
        .library(name: "VideoClassificationModels", targets: ["VideoClassificationModels"]),
        .library(name: "RecommendationModels", targets: ["RecommendationModels"]),
        .library(name: "TextModels", targets: ["TextModels"]),
        .library(name: "FastStyleTransfer", targets: ["FastStyleTransfer"]),
        .library(name: "MiniGo", targets: ["MiniGo"]),
        .library(name: "TrainingLoop", targets: ["TrainingLoop"]),
        .library(name: "BenchmarksCore", targets: ["BenchmarksCore"]),
    ],
    dependencies: [
        .package(url: "https://github.com/apple/swift-protobuf.git", from: "1.10.0"),
        .package(url: "https://github.com/apple/swift-argument-parser", .upToNextMinor(from: "0.2.0")),
        .package(url: "https://github.com/google/swift-benchmark", .revision("f70bf472b00aeaa05e2374373568c2fe459c11c7")),
    ],
    targets: [
        .target(
            name: "Checkpoints", dependencies: ["SwiftProtobuf", "ModelSupport"],
            path: "Checkpoints"),
        .target(name: "Datasets", dependencies: ["ModelSupport"], path: "Datasets"),
        .target(name: "STBImage", path: "Support/STBImage"),
        .target(
            name: "ModelSupport", dependencies: ["SwiftProtobuf", "STBImage"], path: "Support",
            exclude: ["STBImage"]),
        .target(name: "ImageClassificationModels", path: "Models/ImageClassification"),
        .target(name: "VideoClassificationModels", path: "Models/Spatiotemporal"),
        .target(name: "TextModels", dependencies: ["Checkpoints", "Datasets"], path: "Models/Text"),
        .target(name: "RecommendationModels", path: "Models/Recommendation"),
        .target(name: "TrainingLoop", dependencies: ["ModelSupport"], path: "TrainingLoop"),
        .target(
            name: "Autoencoder1D", dependencies: ["Datasets", "ModelSupport"],
            path: "Autoencoder/Autoencoder1D"),
        .target(
            name: "Autoencoder2D", dependencies: ["Datasets", "ModelSupport"],
            path: "Autoencoder/Autoencoder2D"),
        .target(
            name: "VariationalAutoencoder1D", dependencies: ["Datasets", "ModelSupport"],
            path: "Autoencoder/VAE1D"),
        .target(name: "Catch", path: "Catch"),
        .target(name: "Gym-FrozenLake", path: "Gym/FrozenLake"),
        .target(name: "Gym-CartPole", path: "Gym/CartPole"),
        .target(name: "Gym-Blackjack", path: "Gym/Blackjack"),
        .target(name: "Gym-DQN", path: "Gym/DQN"),
        .target(
            name: "VGG-Imagewoof",
            dependencies: ["Datasets", "ImageClassificationModels", "TrainingLoop"],
            path: "Examples/VGG-Imagewoof"),
        .target(
            name: "Regression-BostonHousing", dependencies: ["Datasets"],
            path: "Examples/Regression-BostonHousing"),
        .target(
            name: "Custom-CIFAR10", dependencies: ["Datasets"],
            path: "Examples/Custom-CIFAR10"),
        .target(
            name: "ResNet-CIFAR10",
            dependencies: ["Datasets", "ImageClassificationModels", "TrainingLoop"],
            path: "Examples/ResNet-CIFAR10"),
        .target(
            name: "LeNet-MNIST",
            dependencies: ["Datasets", "ImageClassificationModels", "TrainingLoop"],
            path: "Examples/LeNet-MNIST"),
        .target(
            name: "MobileNetV1-Imagenette",
            dependencies: ["Datasets", "ImageClassificationModels", "TrainingLoop"],
            path: "Examples/MobileNetV1-Imagenette"),
        .target(
            name: "MobileNetV2-Imagenette",
            dependencies: ["Datasets", "ImageClassificationModels", "TrainingLoop"],
            path: "Examples/MobileNetV2-Imagenette"),
        .target(
            name: "MiniGo", dependencies: ["Checkpoints"], path: "MiniGo", exclude: ["main.swift"]),
        .target(
            name: "MiniGoDemo", dependencies: ["MiniGo"], path: "MiniGo", sources: ["main.swift"]),
        .target(
            name: "NeuMF-MovieLens", dependencies: ["RecommendationModels", "Datasets"],
            path: "Examples/NeuMF-MovieLens"),
        .testTarget(name: "MiniGoTests", dependencies: ["MiniGo"]),
        .testTarget(name: "ImageClassificationTests", dependencies: ["ImageClassificationModels"]),
        .testTarget(name: "VideoClassificationTests", dependencies: ["VideoClassificationModels"]),
        .testTarget(name: "RecommendationModelTests", dependencies: ["RecommendationModels"]),
        .testTarget(name: "DatasetsTests", dependencies: ["Datasets", "TextModels"]),
        .target(
            name: "GPT2-Inference", dependencies: ["TextModels"],
            path: "Examples/GPT2-Inference",
            exclude: ["UI/Windows/main.swift", "UI/macOS/main.swift"]),
        .target(
            name: "GPT2-WikiText2",
            dependencies: ["Datasets", "TextModels"],
            path: "Examples/GPT2-WikiText2",
            exclude: ["UI/Windows/main.swift"]),
        .testTarget(name: "TextTests", dependencies: ["TextModels"]),
        .target(name: "GAN", dependencies: ["Datasets", "ModelSupport"], path: "GAN"),
        .target(name: "DCGAN", dependencies: ["Datasets", "ModelSupport"], path: "DCGAN"),
        .target(
            name: "FastStyleTransfer", dependencies: ["Checkpoints"], path: "FastStyleTransfer",
            exclude: ["Demo"]),
        .target(
            name: "FastStyleTransferDemo", dependencies: ["FastStyleTransfer"],
            path: "FastStyleTransfer/Demo"),
        .testTarget(name: "FastStyleTransferTests", dependencies: ["FastStyleTransfer"]),
        .target(
            name: "BenchmarksCore",
            dependencies: [
                "Datasets", "ModelSupport", "ImageClassificationModels", "ArgumentParser",
                "TextModels", "Benchmark"
            ],
<<<<<<< HEAD
            path: "Benchmarks"),
        .testTarget(
            name: "CheckpointTests", dependencies: ["Checkpoints", "ImageClassificationModels"]),
=======
            path: "BenchmarksCore"),
        .target(name: "Benchmarks", dependencies: ["BenchmarksCore"], path: "Benchmarks"),
        .testTarget(name: "CheckpointTests", dependencies: ["Checkpoints"]),
>>>>>>> 403b983a
        .target(
            name: "BERT-CoLA", dependencies: ["TextModels", "Datasets"], path: "Examples/BERT-CoLA"),
        .testTarget(name: "SupportTests", dependencies: ["ModelSupport"]),
        .target(
            name: "CycleGAN",
            dependencies: ["ArgumentParser", "ModelSupport", "Datasets"],
            path: "CycleGAN"
        ),
        .target(
            name: "pix2pix",
            dependencies: ["ArgumentParser", "ModelSupport", "Datasets"],
            path: "pix2pix"
        ),
        .target(
            name: "WordSeg",
            dependencies: ["ArgumentParser", "Datasets", "ModelSupport", "TextModels"],
            path: "Examples/WordSeg"
        ),
       .target(
           name: "Fractals",
           dependencies: ["ArgumentParser", "ModelSupport"],
           path: "Examples/Fractals"
       )
    ]
)<|MERGE_RESOLUTION|>--- conflicted
+++ resolved
@@ -117,15 +117,10 @@
                 "Datasets", "ModelSupport", "ImageClassificationModels", "ArgumentParser",
                 "TextModels", "Benchmark"
             ],
-<<<<<<< HEAD
-            path: "Benchmarks"),
+            path: "BenchmarksCore"),
+        .target(name: "Benchmarks", dependencies: ["BenchmarksCore"], path: "Benchmarks"),
         .testTarget(
             name: "CheckpointTests", dependencies: ["Checkpoints", "ImageClassificationModels"]),
-=======
-            path: "BenchmarksCore"),
-        .target(name: "Benchmarks", dependencies: ["BenchmarksCore"], path: "Benchmarks"),
-        .testTarget(name: "CheckpointTests", dependencies: ["Checkpoints"]),
->>>>>>> 403b983a
         .target(
             name: "BERT-CoLA", dependencies: ["TextModels", "Datasets"], path: "Examples/BERT-CoLA"),
         .testTarget(name: "SupportTests", dependencies: ["ModelSupport"]),

// swift-tools-version:5.1
// The swift-tools-version declares the minimum version of Swift required to build this package.

import PackageDescription

let package = Package(
    name: "swift-models",
    platforms: [
        .macOS(.v10_13),
    ],
    products: [
        .library(name: "Checkpoints", targets: ["Checkpoints"]),
        .library(name: "Datasets", targets: ["Datasets"]),
        .library(name: "ModelSupport", targets: ["ModelSupport"]),
        .library(name: "ImageClassificationModels", targets: ["ImageClassificationModels"]),
        .library(name: "VideoClassificationModels", targets: ["VideoClassificationModels"]),
        .library(name: "RecommendationModels", targets: ["RecommendationModels"]),
        .library(name: "TextModels", targets: ["TextModels"]),
        .library(name: "FastStyleTransfer", targets: ["FastStyleTransfer"]),
        .library(name: "MiniGo", targets: ["MiniGo"]),
        .library(name: "TrainingLoop", targets: ["TrainingLoop"]),
        .library(name: "BenchmarksCore", targets: ["BenchmarksCore"]),
    ],
    dependencies: [
<<<<<<< HEAD
        .package(url: "https://github.com/apple/swift-protobuf.git", from: "1.9.0"),
        .package(url: "https://github.com/apple/swift-argument-parser", .upToNextMinor(from: "0.0.1")),
        .package(url: "https://github.com/google/swift-structural.git", .branch("master")),
        .package(url: "https://github.com/saeta/penguin.git", .branch("master")),
    ],
    targets: [
        .target(name: "StructuralModelBuilding", dependencies: ["StructuralCore", "PenguinStructures"], path: "StructuralModelBuilding"),
        .target(name: "Batcher", path: "Batcher"),
=======
        .package(url: "https://github.com/apple/swift-protobuf.git", from: "1.10.0"),
        .package(url: "https://github.com/apple/swift-argument-parser", .upToNextMinor(from: "0.2.0")),
        .package(url: "https://github.com/google/swift-benchmark", .branch("master")),
    ],
    targets: [
        .target(
            name: "Checkpoints", dependencies: ["SwiftProtobuf", "ModelSupport"],
            path: "Checkpoints"),
>>>>>>> 99f323e5
        .target(name: "Datasets", dependencies: ["ModelSupport"], path: "Datasets"),
        .target(name: "STBImage", path: "Support/STBImage"),
        .target(
            name: "ModelSupport", dependencies: ["SwiftProtobuf", "STBImage"], path: "Support",
            exclude: ["STBImage"]),
        .target(name: "ImageClassificationModels", path: "Models/ImageClassification"),
        .target(name: "VideoClassificationModels", path: "Models/Spatiotemporal"),
        .target(name: "TextModels", dependencies: ["Checkpoints", "Datasets"], path: "Models/Text"),
        .target(name: "RecommendationModels", path: "Models/Recommendation"),
        .target(name: "TrainingLoop", dependencies: ["ModelSupport"], path: "TrainingLoop"),
        .target(
            name: "Autoencoder1D", dependencies: ["Datasets", "ModelSupport"],
            path: "Autoencoder/Autoencoder1D"),
        .target(
            name: "Autoencoder2D", dependencies: ["Datasets", "ModelSupport"],
            path: "Autoencoder/Autoencoder2D"),
        .target(
            name: "VariationalAutoencoder1D", dependencies: ["Datasets", "ModelSupport"],
            path: "Autoencoder/VAE1D"),
        .target(name: "Catch", path: "Catch"),
        .target(name: "Gym-FrozenLake", path: "Gym/FrozenLake"),
        .target(name: "Gym-CartPole", path: "Gym/CartPole"),
        .target(name: "Gym-Blackjack", path: "Gym/Blackjack"),
        .target(
            name: "VGG-Imagewoof",
            dependencies: ["Datasets", "ImageClassificationModels", "TrainingLoop"],
            path: "Examples/VGG-Imagewoof"),
        .target(
            name: "Regression-BostonHousing", dependencies: ["Datasets"],
            path: "Examples/Regression-BostonHousing"),
        .target(
            name: "Custom-CIFAR10", dependencies: ["Datasets"],
            path: "Examples/Custom-CIFAR10"),
        .target(
            name: "ResNet-CIFAR10",
            dependencies: ["Datasets", "ImageClassificationModels", "TrainingLoop"],
            path: "Examples/ResNet-CIFAR10"),
        .target(
            name: "LeNet-MNIST",
            dependencies: ["Datasets", "ImageClassificationModels", "TrainingLoop"],
            path: "Examples/LeNet-MNIST"),
        .target(
            name: "MobileNetV1-Imagenette",
            dependencies: ["Datasets", "ImageClassificationModels", "TrainingLoop"],
            path: "Examples/MobileNetV1-Imagenette"),
        .target(
            name: "MobileNetV2-Imagenette",
            dependencies: ["Datasets", "ImageClassificationModels", "TrainingLoop"],
            path: "Examples/MobileNetV2-Imagenette"),
        .target(
            name: "MiniGo", dependencies: ["Checkpoints"], path: "MiniGo", exclude: ["main.swift"]),
        .target(
            name: "MiniGoDemo", dependencies: ["MiniGo"], path: "MiniGo", sources: ["main.swift"]),
        .target(
            name: "NeuMF-MovieLens", dependencies: ["RecommendationModels", "Datasets"],
            path: "Examples/NeuMF-MovieLens"),
        .testTarget(name: "MiniGoTests", dependencies: ["MiniGo"]),
        .testTarget(name: "ImageClassificationTests", dependencies: ["ImageClassificationModels"]),
        .testTarget(name: "VideoClassificationTests", dependencies: ["VideoClassificationModels"]),
        .testTarget(name: "RecommendationModelTests", dependencies: ["RecommendationModels"]),
        .testTarget(name: "DatasetsTests", dependencies: ["Datasets", "TextModels"]),
        .target(
            name: "GPT2-Inference", dependencies: ["TextModels"],
            path: "Examples/GPT2-Inference",
            exclude: ["UI/Windows/main.swift", "UI/macOS/main.swift"]),
        .target(
            name: "GPT2-WikiText2",
            dependencies: ["Datasets", "TextModels"],
            path: "Examples/GPT2-WikiText2",
            exclude: ["UI/Windows/main.swift"]),
        .testTarget(name: "TextTests", dependencies: ["TextModels"]),
        .target(name: "GAN", dependencies: ["Datasets", "ModelSupport"], path: "GAN"),
        .target(name: "DCGAN", dependencies: ["Datasets", "ModelSupport"], path: "DCGAN"),
        .target(
            name: "FastStyleTransfer", dependencies: ["Checkpoints"], path: "FastStyleTransfer",
            exclude: ["Demo"]),
        .target(
            name: "FastStyleTransferDemo", dependencies: ["FastStyleTransfer"],
            path: "FastStyleTransfer/Demo"),
        .testTarget(name: "FastStyleTransferTests", dependencies: ["FastStyleTransfer"]),
        .target(
            name: "BenchmarksCore",
            dependencies: [
                "Datasets", "ModelSupport", "ImageClassificationModels", "ArgumentParser",
                "TextModels", "Benchmark"
            ],
            path: "BenchmarksCore"),
        .target(name: "Benchmarks", dependencies: ["BenchmarksCore"], path: "Benchmarks"),
        .testTarget(name: "CheckpointTests", dependencies: ["Checkpoints"]),
        .target(
            name: "BERT-CoLA", dependencies: ["TextModels", "Datasets"], path: "Examples/BERT-CoLA"),
        .testTarget(name: "SupportTests", dependencies: ["ModelSupport"]),
        .target(
            name: "CycleGAN",
            dependencies: ["ArgumentParser", "ModelSupport", "Datasets"],
            path: "CycleGAN"
        ),
        .target(
            name: "pix2pix",
            dependencies: ["ArgumentParser", "ModelSupport", "Datasets"],
            path: "pix2pix"
        ),
        .target(
            name: "WordSeg",
            dependencies: ["ArgumentParser", "Datasets", "ModelSupport", "TextModels"],
            path: "Examples/WordSeg"
        ),
       .target(
           name: "Fractals",
           dependencies: ["ArgumentParser", "ModelSupport"],
           path: "Examples/Fractals"
       )
    ]
)<|MERGE_RESOLUTION|>--- conflicted
+++ resolved
@@ -22,25 +22,17 @@
         .library(name: "BenchmarksCore", targets: ["BenchmarksCore"]),
     ],
     dependencies: [
-<<<<<<< HEAD
-        .package(url: "https://github.com/apple/swift-protobuf.git", from: "1.9.0"),
-        .package(url: "https://github.com/apple/swift-argument-parser", .upToNextMinor(from: "0.0.1")),
+        .package(url: "https://github.com/apple/swift-protobuf.git", from: "1.10.0"),
+        .package(url: "https://github.com/apple/swift-argument-parser", .upToNextMinor(from: "0.2.0")),
+        .package(url: "https://github.com/google/swift-benchmark", .branch("master")),
         .package(url: "https://github.com/google/swift-structural.git", .branch("master")),
         .package(url: "https://github.com/saeta/penguin.git", .branch("master")),
     ],
     targets: [
         .target(name: "StructuralModelBuilding", dependencies: ["StructuralCore", "PenguinStructures"], path: "StructuralModelBuilding"),
-        .target(name: "Batcher", path: "Batcher"),
-=======
-        .package(url: "https://github.com/apple/swift-protobuf.git", from: "1.10.0"),
-        .package(url: "https://github.com/apple/swift-argument-parser", .upToNextMinor(from: "0.2.0")),
-        .package(url: "https://github.com/google/swift-benchmark", .branch("master")),
-    ],
-    targets: [
         .target(
             name: "Checkpoints", dependencies: ["SwiftProtobuf", "ModelSupport"],
             path: "Checkpoints"),
->>>>>>> 99f323e5
         .target(name: "Datasets", dependencies: ["ModelSupport"], path: "Datasets"),
         .target(name: "STBImage", path: "Support/STBImage"),
         .target(

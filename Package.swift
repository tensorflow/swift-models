// swift-tools-version:5.1
// The swift-tools-version declares the minimum version of Swift required to build this package.

import PackageDescription

let package = Package(
    name: "swift-models",
    platforms: [
        .macOS(.v10_13),
    ],
    products: [
        .executable(name: "Benchmarks", targets: ["SwiftModelsBenchmarks"]),
        .library(name: "Checkpoints", targets: ["Checkpoints"]),
        .library(name: "Datasets", targets: ["Datasets"]),
        .library(name: "ModelSupport", targets: ["ModelSupport"]),
        .library(name: "TensorBoard", targets: ["TensorBoard"]),
        .library(name: "ImageClassificationModels", targets: ["ImageClassificationModels"]),
        .library(name: "VideoClassificationModels", targets: ["VideoClassificationModels"]),
        .library(name: "RecommendationModels", targets: ["RecommendationModels"]),
        .library(name: "TextModels", targets: ["TextModels"]),
        .library(name: "FastStyleTransfer", targets: ["FastStyleTransfer"]),
        .library(name: "MiniGo", targets: ["MiniGo"]),
        .library(name: "TrainingLoop", targets: ["TrainingLoop"]),
<<<<<<< HEAD
        .library(name: "BenchmarksCore", targets: ["BenchmarksCore"]),
        .library(name: "pix2pix", targets: ["pix2pix"])
=======
        .library(name: "SwiftModelsBenchmarksCore", targets: ["SwiftModelsBenchmarksCore"]),
>>>>>>> 5e5d7b4d
    ],
    dependencies: [
        .package(url: "https://github.com/apple/swift-protobuf.git", from: "1.10.0"),
        .package(url: "https://github.com/apple/swift-argument-parser", .branch("main")),
        .package(url: "https://github.com/google/swift-benchmark", from: "0.1.0"),
    ],
    targets: [
        .target(
            name: "Checkpoints", dependencies: ["SwiftProtobuf", "ModelSupport"],
            path: "Checkpoints"),
        .target(name: "Datasets", dependencies: ["ModelSupport"], path: "Datasets"),
        .target(name: "STBImage", path: "Support/STBImage"),
        .target(
            name: "ModelSupport", dependencies: ["STBImage"], path: "Support", exclude: ["STBImage"]),
        .target(name: "TensorBoard", dependencies: ["SwiftProtobuf", "ModelSupport", "TrainingLoop"], path: "TensorBoard"),
        .target(name: "ImageClassificationModels", path: "Models/ImageClassification"),
        .target(name: "VideoClassificationModels", path: "Models/Spatiotemporal"),
        .target(name: "TextModels",
            dependencies: ["Checkpoints", "Datasets", "SwiftProtobuf"],
            path: "Models/Text"),
        .target(name: "RecommendationModels", path: "Models/Recommendation"),
        .target(name: "TrainingLoop", dependencies: ["ModelSupport"], path: "TrainingLoop"),
        .target(
            name: "Autoencoder1D", dependencies: ["Datasets", "ModelSupport", "TrainingLoop", "AutoencoderCallback"],
            path: "Autoencoder/Autoencoder1D"),
        .target(
            name: "Autoencoder2D", dependencies: ["Datasets", "ModelSupport"],
            path: "Autoencoder/Autoencoder2D"),
        .target(
            name: "VariationalAutoencoder1D", dependencies: ["Datasets", "ModelSupport"],
            path: "Autoencoder/VAE1D"),
        .target(
            name: "AutoencoderCallback", dependencies: ["ModelSupport", "TrainingLoop"],
            path: "Autoencoder/Callback"),
        .target(name: "Catch", path: "Catch"),
        .target(name: "Gym-FrozenLake", path: "Gym/FrozenLake"),
        .target(name: "Gym-CartPole", path: "Gym/CartPole"),
        .target(name: "Gym-Blackjack", path: "Gym/Blackjack"),
        .target(name: "Gym-DQN", path: "Gym/DQN"),
        .target(name: "Gym-PPO", path: "Gym/PPO"),
        .target(
            name: "VGG-Imagewoof",
            dependencies: ["Datasets", "ImageClassificationModels", "TrainingLoop"],
            path: "Examples/VGG-Imagewoof"),
        .target(
            name: "Regression-BostonHousing", dependencies: ["Datasets"],
            path: "Examples/Regression-BostonHousing"),
        .target(
            name: "Custom-CIFAR10", dependencies: ["Datasets"],
            path: "Examples/Custom-CIFAR10"),
        .target(
            name: "ResNet-CIFAR10",
            dependencies: ["Datasets", "ImageClassificationModels", "TrainingLoop"],
            path: "Examples/ResNet-CIFAR10"),
        .target(
            name: "Shallow-Water-PDE",
            dependencies: ["ArgumentParser", "Benchmark", "ModelSupport"],
            path: "Examples/Shallow-Water-PDE"),
        .target(
            name: "LeNet-MNIST",
            dependencies: ["Datasets", "ImageClassificationModels", "TrainingLoop"],
            path: "Examples/LeNet-MNIST"),
        .target(
            name: "MobileNetV1-Imagenette",
            dependencies: ["Datasets", "ImageClassificationModels", "TrainingLoop"],
            path: "Examples/MobileNetV1-Imagenette"),
        .target(
            name: "MobileNetV2-Imagenette",
            dependencies: ["Datasets", "ImageClassificationModels", "TrainingLoop"],
            path: "Examples/MobileNetV2-Imagenette"),
        .target(
            name: "ResNet50-ImageNet",
            dependencies: ["Datasets", "ImageClassificationModels", "TrainingLoop", "TensorBoard"],
            path: "Examples/ResNet50-ImageNet"),
        .target(
            name: "PersonLab", dependencies: ["Checkpoints", "ModelSupport", .product(name: "ArgumentParser", package: "swift-argument-parser")],
            path: "PersonLab"),
        .target(
            name: "MiniGo", dependencies: ["Checkpoints"], path: "MiniGo", exclude: ["main.swift"]),
        .target(
            name: "MiniGoDemo", dependencies: ["MiniGo"], path: "MiniGo", sources: ["main.swift"]),
        .target(
            name: "NeuMF-MovieLens", dependencies: ["RecommendationModels", "Datasets"],
            path: "Examples/NeuMF-MovieLens"),
        .testTarget(name: "MiniGoTests", dependencies: ["MiniGo"]),
        .testTarget(name: "ImageClassificationTests", dependencies: ["ImageClassificationModels"]),
        .testTarget(name: "VideoClassificationTests", dependencies: ["VideoClassificationModels"]),
        .testTarget(name: "RecommendationModelTests", dependencies: ["RecommendationModels"]),
        .testTarget(name: "DatasetsTests", dependencies: ["Datasets", "TextModels"]),
        .target(
            name: "GPT2-Inference", dependencies: ["TextModels"],
            path: "Examples/GPT2-Inference",
            exclude: ["UI/Windows/main.swift", "UI/macOS/main.swift"]),
        .target(
            name: "GPT2-WikiText2",
            dependencies: ["Datasets", "TextModels", "TrainingLoop", "TensorBoard"],
            path: "Examples/GPT2-WikiText2",
            exclude: ["UI/Windows/main.swift"]),
        .testTarget(name: "TextTests", dependencies: ["TextModels"]),
        .target(name: "GAN", dependencies: ["Datasets", "ModelSupport"], path: "GAN"),
        .target(name: "DCGAN", dependencies: ["Datasets", "ModelSupport"], path: "DCGAN"),
        .target(
            name: "FastStyleTransfer", dependencies: ["Checkpoints"], path: "FastStyleTransfer",
            exclude: ["Demo"]),
        .target(
            name: "FastStyleTransferDemo", dependencies: ["FastStyleTransfer"],
            path: "FastStyleTransfer/Demo"),
        .testTarget(name: "FastStyleTransferTests", dependencies: ["FastStyleTransfer"]),
        .target(
            name: "SwiftModelsBenchmarksCore",
            dependencies: [
                "Datasets", "ModelSupport", "ImageClassificationModels", "ArgumentParser",
                "TextModels", "Benchmark"
            ],
            path: "SwiftModelsBenchmarksCore"),
        .target(
            name: "SwiftModelsBenchmarks",
            dependencies: ["SwiftModelsBenchmarksCore"],
            path: "SwiftModelsBenchmarks"
        ),
        .testTarget(name: "CheckpointTests", dependencies: ["Checkpoints", "ImageClassificationModels"]),
        .target(
            name: "BERT-CoLA", dependencies: ["TextModels", "Datasets", "TrainingLoop"], path: "Examples/BERT-CoLA"),
        .testTarget(name: "SupportTests", dependencies: ["ModelSupport"]),
        .target(
            name: "CycleGAN",
            dependencies: ["ArgumentParser", "ModelSupport", "Datasets"],
            path: "CycleGAN"
        ),
        .target(
            name: "pix2pix",
            dependencies: ["ArgumentParser", "ModelSupport", "Datasets", "Checkpoints"],
            path: "pix2pix",
            exclude: ["main.swift"]
        ),
        .target(
            name: "pix2pixDemo", dependencies: ["pix2pix"], path: "pix2pix", sources: ["main.swift"]),
        .target(
            name: "WordSeg",
            dependencies: ["ArgumentParser", "Datasets", "ModelSupport", "TextModels"],
            path: "Examples/WordSeg"
        ),
       .target(
           name: "Fractals",
           dependencies: ["ArgumentParser", "ModelSupport"],
           path: "Examples/Fractals"
       ),
       .target(
           name: "GrowingNeuralCellularAutomata",
           dependencies: ["ArgumentParser", "ModelSupport"],
           path: "Examples/GrowingNeuralCellularAutomata"
       )
    ]
)<|MERGE_RESOLUTION|>--- conflicted
+++ resolved
@@ -21,12 +21,8 @@
         .library(name: "FastStyleTransfer", targets: ["FastStyleTransfer"]),
         .library(name: "MiniGo", targets: ["MiniGo"]),
         .library(name: "TrainingLoop", targets: ["TrainingLoop"]),
-<<<<<<< HEAD
-        .library(name: "BenchmarksCore", targets: ["BenchmarksCore"]),
-        .library(name: "pix2pix", targets: ["pix2pix"])
-=======
+        .library(name: "pix2pix", targets: ["pix2pix"]),
         .library(name: "SwiftModelsBenchmarksCore", targets: ["SwiftModelsBenchmarksCore"]),
->>>>>>> 5e5d7b4d
     ],
     dependencies: [
         .package(url: "https://github.com/apple/swift-protobuf.git", from: "1.10.0"),

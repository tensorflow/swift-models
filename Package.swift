// swift-tools-version:5.2
// The swift-tools-version declares the minimum version of Swift required to build this package.

import PackageDescription

let package = Package(
    name: "TensorFlowModels",
    platforms: [
        .macOS(.v10_13),
    ],
    products: [
        .library(name: "Batcher", targets: ["Batcher"]),
        .library(name: "Datasets", targets: ["Datasets"]),
        .library(name: "ModelSupport", targets: ["ModelSupport"]),
        .library(name: "ImageClassificationModels", targets: ["ImageClassificationModels"]),
        .library(name: "VideoClassificationModels", targets: ["VideoClassificationModels"]),
        .library(name: "RecommendationModels", targets: ["RecommendationModels"]),
        .library(name: "TextModels", targets: ["TextModels"]),
        .executable(name: "Benchmarks", targets: ["Benchmarks"]),
        .executable(name: "VGG-Imagewoof", targets: ["VGG-Imagewoof"]),
        .executable(name: "Regression-BostonHousing", targets: ["Regression-BostonHousing"]),
        .executable(name: "Custom-CIFAR10", targets: ["Custom-CIFAR10"]),
        .executable(name: "ResNet-CIFAR10", targets: ["ResNet-CIFAR10"]),
        .executable(name: "LeNet-MNIST", targets: ["LeNet-MNIST"]),
        .executable(name: "MobileNetV1-Imagenette", targets: ["MobileNetV1-Imagenette"]),
        .executable(name: "MobileNetV2-Imagenette", targets: ["MobileNetV2-Imagenette"]),
        .executable(name: "GAN", targets: ["GAN"]),
        .executable(name: "DCGAN", targets: ["DCGAN"]),
        .executable(name: "BERT-CoLA", targets: ["BERT-CoLA"]),
        .library(name: "FastStyleTransfer", targets: ["FastStyleTransfer"]),
        .executable(name: "FastStyleTransferDemo", targets: ["FastStyleTransferDemo"]),
        .library(name: "MiniGo", targets: ["MiniGo"]),
        .executable(name: "MiniGoDemo", targets: ["MiniGoDemo"]),
        .executable(name: "GPT2-Inference", targets: ["GPT2-Inference"]),
        .executable(name: "GPT2-WikiText2", targets: ["GPT2-WikiText2"]),
        .executable(name: "CycleGAN", targets: ["CycleGAN"])
    ],
    dependencies: [
<<<<<<< HEAD
        .package(name: "SwiftProtobuf", url: "https://github.com/apple/swift-protobuf.git", from: "1.7.0"),
        .package(url: "https://github.com/apple/swift-argument-parser", .upToNextMinor(from: "0.0.1")),
=======
        .package(url: "https://github.com/apple/swift-protobuf.git", from: "1.7.0"),
        .package(
            url: "https://github.com/apple/swift-argument-parser", .upToNextMinor(from: "0.0.1")),
>>>>>>> 2ac021cc
    ],
    targets: [
        .target(name: "Batcher", path: "Batcher"),
        .target(name: "Datasets", dependencies: ["ModelSupport", "Batcher"], path: "Datasets"),
        .target(name: "ModelSupport", dependencies: ["SwiftProtobuf"], path: "Support"),
        .target(name: "ImageClassificationModels", path: "Models/ImageClassification"),
        .target(name: "VideoClassificationModels", path: "Models/Spatiotemporal"),
        .target(name: "TextModels", dependencies: ["Datasets"], path: "Models/Text"),
        .target(name: "RecommendationModels", path: "Models/Recommendation"),
        .target(
            name: "Autoencoder1D", dependencies: ["Datasets", "ModelSupport"],
            path: "Autoencoder/Autoencoder1D"),
        .target(
            name: "Autoencoder2D", dependencies: ["Datasets", "ModelSupport"],
            path: "Autoencoder/Autoencoder2D"),
        .target(name: "Catch", path: "Catch"),
        .target(name: "Gym-FrozenLake", path: "Gym/FrozenLake"),
        .target(name: "Gym-CartPole", path: "Gym/CartPole"),
        .target(name: "Gym-Blackjack", path: "Gym/Blackjack"),
        .target(
            name: "VGG-Imagewoof", dependencies: ["ImageClassificationModels", "Datasets"],
            path: "Examples/VGG-Imagewoof"),
        .target(
            name: "Regression-BostonHousing", dependencies: ["Datasets"],
            path: "Examples/Regression-BostonHousing"),
        .target(
            name: "Custom-CIFAR10", dependencies: ["Datasets"],
            path: "Examples/Custom-CIFAR10"),
        .target(
            name: "ResNet-CIFAR10", dependencies: ["ImageClassificationModels", "Datasets"],
            path: "Examples/ResNet-CIFAR10"),
        .target(
            name: "LeNet-MNIST", dependencies: ["ImageClassificationModels", "Datasets"],
            path: "Examples/LeNet-MNIST"),
        .target(
            name: "MobileNetV1-Imagenette", dependencies: ["ImageClassificationModels", "Datasets"],
            path: "Examples/MobileNetV1-Imagenette"),
        .target(
            name: "MobileNetV2-Imagenette", dependencies: ["ImageClassificationModels", "Datasets"],
            path: "Examples/MobileNetV2-Imagenette"),
        .target(
            name: "MiniGo", dependencies: ["ModelSupport"], path: "MiniGo", exclude: ["main.swift"]),
        .target(
            name: "MiniGoDemo", dependencies: ["MiniGo"], path: "MiniGo", sources: ["main.swift"]),
        .testTarget(name: "MiniGoTests", dependencies: ["MiniGo"]),
        .testTarget(name: "ImageClassificationTests", dependencies: ["ImageClassificationModels"]),
        .testTarget(name: "VideoClassificationTests", dependencies: ["VideoClassificationModels"]),
        .testTarget(name: "RecommendationModelTests", dependencies: ["RecommendationModels"]),
        .testTarget(name: "DatasetsTests", dependencies: ["Datasets", "TextModels"]),
        .target(
            name: "GPT2-Inference", dependencies: ["TextModels"],
            path: "Examples/GPT2-Inference",
            exclude: ["UI/Windows/main.swift", "UI/macOS/main.swift"]),
        .target(
            name: "GPT2-WikiText2",
            dependencies: ["Batcher", "Datasets", "TextModels"],
            path: "Examples/GPT2-WikiText2",
            exclude: ["UI/Windows/main.swift"]),
        .testTarget(name: "TextTests", dependencies: ["TextModels"]),
        .target(name: "GAN", dependencies: ["Datasets", "ModelSupport"], path: "GAN"),
        .target(name: "DCGAN", dependencies: ["Datasets", "ModelSupport"], path: "DCGAN"),
        .target(
            name: "FastStyleTransfer", dependencies: ["ModelSupport"], path: "FastStyleTransfer",
            exclude: ["Demo"]),
        .target(
            name: "FastStyleTransferDemo", dependencies: ["FastStyleTransfer"],
            path: "FastStyleTransfer/Demo"),
        .testTarget(name: "FastStyleTransferTests", dependencies: ["FastStyleTransfer"]),
        .target(
            name: "Benchmarks",
<<<<<<< HEAD
            dependencies: ["Datasets", "ModelSupport", "ImageClassificationModels", .product(name: "ArgumentParser", package: "swift-argument-parser")],
=======
            dependencies: [
                "Datasets", "ModelSupport", "ImageClassificationModels", "ArgumentParser"
            ],
>>>>>>> 2ac021cc
            path: "Benchmarks"),
        .testTarget(name: "CheckpointTests", dependencies: ["ModelSupport"]),
        .target(
            name: "BERT-CoLA", dependencies: ["TextModels", "Datasets"], path: "Examples/BERT-CoLA"),
        .testTarget(name: "SupportTests", dependencies: ["ModelSupport"]),
        .target(
            name: "CycleGAN",
            dependencies: ["Batcher", .product(name: "ArgumentParser", package: "swift-argument-parser"), "ModelSupport"],
            path: "CycleGAN"
        )
    ]
)<|MERGE_RESOLUTION|>--- conflicted
+++ resolved
@@ -36,14 +36,8 @@
         .executable(name: "CycleGAN", targets: ["CycleGAN"])
     ],
     dependencies: [
-<<<<<<< HEAD
         .package(name: "SwiftProtobuf", url: "https://github.com/apple/swift-protobuf.git", from: "1.7.0"),
         .package(url: "https://github.com/apple/swift-argument-parser", .upToNextMinor(from: "0.0.1")),
-=======
-        .package(url: "https://github.com/apple/swift-protobuf.git", from: "1.7.0"),
-        .package(
-            url: "https://github.com/apple/swift-argument-parser", .upToNextMinor(from: "0.0.1")),
->>>>>>> 2ac021cc
     ],
     targets: [
         .target(name: "Batcher", path: "Batcher"),
@@ -114,13 +108,9 @@
         .testTarget(name: "FastStyleTransferTests", dependencies: ["FastStyleTransfer"]),
         .target(
             name: "Benchmarks",
-<<<<<<< HEAD
-            dependencies: ["Datasets", "ModelSupport", "ImageClassificationModels", .product(name: "ArgumentParser", package: "swift-argument-parser")],
-=======
             dependencies: [
                 "Datasets", "ModelSupport", "ImageClassificationModels", "ArgumentParser"
             ],
->>>>>>> 2ac021cc
             path: "Benchmarks"),
         .testTarget(name: "CheckpointTests", dependencies: ["ModelSupport"]),
         .target(

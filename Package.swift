// swift-tools-version:5.0
// The swift-tools-version declares the minimum version of Swift required to build this package.

import PackageDescription

let package = Package(
    name: "TensorFlowModels",
    platforms: [
        .macOS(.v10_13),
    ],
    products: [
        .library(name: "Batcher", targets: ["Batcher"]),
        .library(name: "Datasets", targets: ["Datasets"]),
        .library(name: "ModelSupport", targets: ["ModelSupport"]),
        .library(name: "ImageClassificationModels", targets: ["ImageClassificationModels"]),
        .library(name: "TextModels", targets: ["TextModels"]),
        .executable(name: "Benchmarks", targets: ["Benchmarks"]),
        .executable(name: "VGG-Imagewoof", targets: ["VGG-Imagewoof"]),
        .executable(name: "Regression-BostonHousing", targets: ["Regression-BostonHousing"]),
        .executable(name: "Custom-CIFAR10", targets: ["Custom-CIFAR10"]),
        .executable(name: "ResNet-CIFAR10", targets: ["ResNet-CIFAR10"]),
        .executable(name: "LeNet-MNIST", targets: ["LeNet-MNIST"]),
        .executable(name: "MobileNet-Imagenette", targets: ["MobileNet-Imagenette"]),
        .executable(name: "GAN", targets: ["GAN"]),
        .executable(name: "DCGAN", targets: ["DCGAN"]),
        .executable(name: "BERT-CoLA", targets: ["BERT-CoLA"]),
        .library(name: "FastStyleTransfer", targets: ["FastStyleTransfer"]),
        .executable(name: "FastStyleTransferDemo", targets: ["FastStyleTransferDemo"]),
        .library(name: "MiniGo", targets: ["MiniGo"]),
        .executable(name: "MiniGoDemo", targets: ["MiniGoDemo"]),
        .library(name: "Transformer", targets: ["Transformer"]),
        .executable(name: "TransformerDemo", targets: ["TransformerDemo"]),
    ],
    dependencies: [
        .package(url: "https://github.com/apple/swift-protobuf.git", from: "1.7.0"),
        .package(url: "https://github.com/kylef/Commander.git", from: "0.9.1"),
    ],
    targets: [
        .target(name: "Batcher", path: "Batcher"),
        .target(name: "Datasets", dependencies: ["ModelSupport", "Batcher"], path: "Datasets"),
        .target(name: "ModelSupport", dependencies: ["SwiftProtobuf"], path: "Support"),
        .target(name: "ImageClassificationModels", path: "Models/ImageClassification"),
        .target(name: "TextModels", dependencies: ["Datasets"], path: "Models/Text"),
        .target(
            name: "Autoencoder", dependencies: ["Datasets", "ModelSupport"], path: "Autoencoder"),
        .target(name: "Catch", path: "Catch"),
        .target(name: "Gym-FrozenLake", path: "Gym/FrozenLake"),
        .target(name: "Gym-CartPole", path: "Gym/CartPole"),
        .target(name: "Gym-Blackjack", path: "Gym/Blackjack"),
        .target(
            name: "VGG-Imagewoof", dependencies: ["ImageClassificationModels", "Datasets"],
            path: "Examples/VGG-Imagewoof"),
        .target(
            name: "Regression-BostonHousing", dependencies: ["Datasets"],
            path: "Examples/Regression-BostonHousing"),
        .target(
            name: "Custom-CIFAR10", dependencies: ["Datasets"],
            path: "Examples/Custom-CIFAR10"),
        .target(
            name: "ResNet-CIFAR10", dependencies: ["ImageClassificationModels", "Datasets"],
            path: "Examples/ResNet-CIFAR10"),
        .target(
            name: "LeNet-MNIST", dependencies: ["ImageClassificationModels", "Datasets"],
            path: "Examples/LeNet-MNIST"),
        .target(
            name: "MobileNet-Imagenette", dependencies: ["ImageClassificationModels", "Datasets"],
            path: "Examples/MobileNet-Imagenette"),
        .target(
            name: "MiniGo", dependencies: ["ModelSupport"], path: "MiniGo", exclude: ["main.swift"]),
        .target(
            name: "MiniGoDemo", dependencies: ["MiniGo"], path: "MiniGo", sources: ["main.swift"]),
        .testTarget(name: "MiniGoTests", dependencies: ["MiniGo"]),
        .testTarget(name: "ImageClassificationTests", dependencies: ["ImageClassificationModels"]),
        .testTarget(name: "DatasetsTests", dependencies: ["Datasets"]),
        .target(
<<<<<<< HEAD
            name: "Transformer", dependencies: ["ModelSupport", "TextModels"], path: "Transformer"),
=======
            name: "Transformer", dependencies: ["ModelSupport"], path: "Transformer", exclude: ["main.swift"]),
        .target(
            name: "TransformerDemo", dependencies: ["Transformer"], path: "Transformer", sources: ["main.swift"]),
>>>>>>> 5e777d83
        .target(name: "GAN", dependencies: ["Datasets", "ModelSupport"], path: "GAN"),
        .target(name: "DCGAN", dependencies: ["Datasets", "ModelSupport"], path: "DCGAN"),
        .target(
            name: "FastStyleTransfer", dependencies: ["ModelSupport"], path: "FastStyleTransfer",
            exclude: ["Demo"]),
        .target(
            name: "FastStyleTransferDemo", dependencies: ["FastStyleTransfer"],
            path: "FastStyleTransfer/Demo"),
        .testTarget(name: "FastStyleTransferTests", dependencies: ["FastStyleTransfer"]),
        .target(
            name: "Benchmarks",
            dependencies: ["Datasets", "ModelSupport", "ImageClassificationModels", "Commander"],
            path: "Benchmarks"),
        .testTarget(name: "CheckpointTests", dependencies: ["ModelSupport"]),
        .target(
            name: "BERT-CoLA", dependencies: ["TextModels", "Datasets"], path: "Examples/BERT-CoLA"),
    ]
)<|MERGE_RESOLUTION|>--- conflicted
+++ resolved
@@ -73,13 +73,9 @@
         .testTarget(name: "ImageClassificationTests", dependencies: ["ImageClassificationModels"]),
         .testTarget(name: "DatasetsTests", dependencies: ["Datasets"]),
         .target(
-<<<<<<< HEAD
-            name: "Transformer", dependencies: ["ModelSupport", "TextModels"], path: "Transformer"),
-=======
-            name: "Transformer", dependencies: ["ModelSupport"], path: "Transformer", exclude: ["main.swift"]),
+            name: "Transformer", dependencies: ["ModelSupport", "TextModels"], path: "Transformer", exclude: ["main.swift"]),
         .target(
             name: "TransformerDemo", dependencies: ["Transformer"], path: "Transformer", sources: ["main.swift"]),
->>>>>>> 5e777d83
         .target(name: "GAN", dependencies: ["Datasets", "ModelSupport"], path: "GAN"),
         .target(name: "DCGAN", dependencies: ["Datasets", "ModelSupport"], path: "DCGAN"),
         .target(

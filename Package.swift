--- conflicted
+++ resolved
@@ -45,14 +45,10 @@
             sources: ["main.swift"]),
         .testTarget(name: "MiniGoTests", dependencies: ["MiniGo"]),
         .target(name: "Transformer", path: "Transformer"),
-<<<<<<< HEAD
-        .target(name: "GAN", dependencies: ["Datasets"], path: "GAN"),
+        .target(name: "GAN", dependencies: ["Datasets", "ModelSupport"], path: "GAN"),
         .target(name: "FastStyleTransfer", path: "FastStyleTransfer", exclude: ["Demo"]),
         .target(name: "FastStyleTransferDemo", dependencies: ["FastStyleTransfer"], 
             path: "FastStyleTransfer/Demo"),
         .testTarget(name: "FastStyleTransferTests", dependencies: ["FastStyleTransfer"]),
-=======
-        .target(name: "GAN", dependencies: ["Datasets", "ModelSupport"], path: "GAN"),
->>>>>>> 3fa05f7f
     ]
 )
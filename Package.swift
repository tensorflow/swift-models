--- conflicted
+++ resolved
@@ -33,16 +33,10 @@
         .executable(name: "CycleGAN", targets: ["CycleGAN"])
     ],
     dependencies: [
-<<<<<<< HEAD
         .package(name: "SwiftProtobuf", url: "https://github.com/apple/swift-protobuf.git", from: "1.7.0"),
-        .package(url: "https://github.com/kylef/Commander.git", from: "0.9.1"),
         .package(url: "https://github.com/apple/swift-argument-parser", .upToNextMinor(from: "0.0.1")),
         .package(url: "https://github.com/JohnSundell/Files", from: "4.0.0"),
         .package(name: "TensorBoardX", url: "https://github.com/t-ae/tensorboardx-s4tf.git", from: "0.1.2"),
-=======
-        .package(url: "https://github.com/apple/swift-protobuf.git", from: "1.7.0"),
-        .package(url: "https://github.com/apple/swift-argument-parser", .upToNextMinor(from: "0.0.1")),
->>>>>>> e11ab67b
     ],
     targets: [
         .target(name: "Batcher", path: "Batcher"),
@@ -106,7 +100,7 @@
         .testTarget(name: "FastStyleTransferTests", dependencies: ["FastStyleTransfer"]),
         .target(
             name: "Benchmarks",
-            dependencies: ["Datasets", "ModelSupport", "ImageClassificationModels", "ArgumentParser"],
+            dependencies: ["Datasets", "ModelSupport", "ImageClassificationModels", .product(name: "ArgumentParser", package: "swift-argument-parser")],
             path: "Benchmarks"),
         .testTarget(name: "CheckpointTests", dependencies: ["ModelSupport"]),
         .target(

--- conflicted
+++ resolved
@@ -18,19 +18,11 @@
     @Option(help: ArgumentHelp("Path to the dataset folder", valueName: "dataset-path"))
     public var datasetPath: String?
 
-<<<<<<< HEAD
-    @Option(default: 1, help: ArgumentHelp("Number of epochs", valueName: "epochs"))
-    public var epochs: Int
+    @Option(help: ArgumentHelp("Number of epochs", valueName: "epochs"))
+    public var epochs: Int = 1
 
-    @Option(default: 20, help: ArgumentHelp("Number of steps to log a sample image into tensorboard", valueName: "sampleLogPeriod"))
-    public var sampleLogPeriod: Int
+    @Option(help: ArgumentHelp("Number of steps to log a sample image into tensorboard", valueName: "sampleLogPeriod"))
+    public var sampleLogPeriod: Int = 20
     
     public init() {}
-=======
-    @Option(help: ArgumentHelp("Number of epochs", valueName: "epochs"))
-    var epochs: Int = 1
-
-    @Option(help: ArgumentHelp("Number of steps to log a sample image into tensorboard", valueName: "sampleLogPeriod"))
-    var sampleLogPeriod: Int = 20
->>>>>>> 5e5d7b4d
 }
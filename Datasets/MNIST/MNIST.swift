--- conflicted
+++ resolved
@@ -31,15 +31,9 @@
     }
 
     public init(
-<<<<<<< HEAD
         batchSize: Int, flattening: Bool = false, normalizing: Bool = false,
-        localStorageDirectory: URL = FileManager.default.temporaryDirectory.appendingPathComponent(
-            "MNIST", isDirectory: true)
-=======
-        flattening: Bool = false, normalizing: Bool = false,
         localStorageDirectory: URL = DatasetUtilities.defaultDirectory
             .appendingPathComponent("MNIST", isDirectory: true)
->>>>>>> a4031251
     ) {
         training = Batcher<SourceDataSet>(
             on: fetchMNISTDataset(
